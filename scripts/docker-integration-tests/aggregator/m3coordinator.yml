listenAddress:
  value: "0.0.0.0:7202"

logging:
  level: info

metrics:
  scope:
    prefix: "coordinator"
  prometheus:
    handlerPath: /metrics
    listenAddress: 0.0.0.0:7203 # until https://github.com/m3db/m3/issues/682 is resolved
  sanitization: prometheus
  samplingRate: 1.0
  extended: none

tagOptions:
  idScheme: quoted

carbon:
  ingester:
    listenAddress: "0.0.0.0:7204"
    rules:
      - pattern: .*
        aggregation:
          type: mean
        policies:
          - resolution: 10s
            retention: 6h

clusters:
  - namespaces:
      - namespace: agg
        type: aggregated
        resolution: 10s
        retention: 6h
      - namespace: unagg
        type: unaggregated
        retention: 1s
    client:
      config:
        service:
          env: default_env
          zone: embedded
          service: m3db
          cacheDir: /var/lib/m3kv
          etcdClusters:
            - zone: embedded
              endpoints:
                - dbnode01:2379
      writeConsistencyLevel: majority
      readConsistencyLevel: unstrict_majority

downsample:
  rules:
    rollupRules:
      - name: "requests per second by status code"
        filter: "__name__:http_requests app:* status_code:* endpoint:*"
        transforms:
          - transform:
              type: "PerSecond"
          - rollup:
              metricName: "http_requests_by_status_code"
              groupBy: ["app", "status_code", "endpoint"]
              aggregations: ["Sum"]
        storagePolicies:
          - resolution: 10s
            retention: 6h
  remoteAggregator:
    client:
      type: m3msg
      m3msg:
        producer:
          writer:
            topicName: aggregator_ingest
            topicServiceOverride:
              zone: embedded
              environment: override_test_env
            placement:
              isStaged: true
            placementServiceOverride:
              namespaces:
                placement: /placement
<<<<<<< HEAD
            connection:
              # NB(r): Test integration test with high number of connections.
              numConnections: 32
=======
>>>>>>> 79df0ec0
            messagePool:
              size: 16384
              watermark:
                low: 0.2
                high: 0.5

ingest:
  ingester:
    workerPoolSize: 10000
    opPool:
      size: 10000
    retry:
      maxRetries: 3
      jitter: true
    logSampleRate: 0.01
  m3msg:
    server:
      listenAddress: "0.0.0.0:7507"
      retry:
        maxBackoff: 10s
        jitter: true<|MERGE_RESOLUTION|>--- conflicted
+++ resolved
@@ -81,12 +81,8 @@
             placementServiceOverride:
               namespaces:
                 placement: /placement
-<<<<<<< HEAD
             connection:
-              # NB(r): Test integration test with high number of connections.
-              numConnections: 32
-=======
->>>>>>> 79df0ec0
+              numConnections: 4
             messagePool:
               size: 16384
               watermark:
